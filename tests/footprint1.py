#!/usr/bin/env python

# 
# LSST Data Management System
# Copyright 2008, 2009, 2010 LSST Corporation.
# 
# This product includes software developed by the
# LSST Project (http://www.lsst.org/).
#
# This program is free software: you can redistribute it and/or modify
# it under the terms of the GNU General Public License as published by
# the Free Software Foundation, either version 3 of the License, or
# (at your option) any later version.
# 
# This program is distributed in the hope that it will be useful,
# but WITHOUT ANY WARRANTY; without even the implied warranty of
# MERCHANTABILITY or FITNESS FOR A PARTICULAR PURPOSE.  See the
# GNU General Public License for more details.
# 
# You should have received a copy of the LSST License Statement and 
# the GNU General Public License along with this program.  If not, 
# see <http://www.lsstcorp.org/LegalNotices/>.
#

"""
Tests for Footprints, and FootprintSets

Run with:
   footprint1.py
or
   python
   >>> import footprint1; footprint1.run()
"""


import math, sys
import unittest
import lsst.utils.tests as tests
import lsst.pex.logging as logging
import lsst.afw.geom as afwGeom
import lsst.afw.geom.ellipses as afwGeomEllipses
import lsst.afw.image as afwImage
import lsst.afw.math as afwMath
import lsst.afw.detection as afwDetect
import lsst.afw.detection.utils as afwDetectUtils
import lsst.afw.display.ds9 as ds9
import lsst.afw.display.utils as displayUtils

try:
    type(verbose)
except NameError:
    verbose = 0
    logging.Debug("afwDetect.Footprint", verbose)

try:
    type(display)
except NameError:
    display = False

def toString(*args):
    """toString written in python"""
    if len(args) == 1:
        args = args[0]

    y, x0, x1 = args
    return "%d: %d..%d" % (y, x0, x1)

#-=-=-=-=-=-=-=-=-=-=-=-=-=-=-=-=-=-=-=-=-=-=-=-=-=-=-=-=-=-=-=-=-=-=-=-=-=-=-=-

class Object(object):
    def __init__(self, val, spans):            
        self.val = val
        self.spans = spans

    def __str__(self):
        return ", ".join([str(s) for s in self.spans])

    def insert(self, im):
        """Insert self into an image"""
        for sp in self.spans:
            y, x0, x1 = sp
            for x in range(x0, x1+1):
                im.set(x, y, self.val)

    def __eq__(self, other):
        for osp, sp in zip(other.getSpans(), self.spans):
            if osp.toString() != toString(sp):
                return False

        return True

#-=-=-=-=-=-=-=-=-=-=-=-=-=-=-=-=-=-=-=-=-=-=-=-=-=-=-=-=-=-=-=-=-=-=-=-=-=-=-=-

class SpanTestCase(unittest.TestCase):
    def testLessThan(self):
        span1 = afwDetect.Span(42, 0, 100);
        span2 = afwDetect.Span(41, 0, 100);
        span3 = afwDetect.Span(43, 0, 100);
        span4 = afwDetect.Span(42, -100, 100);
        span5 = afwDetect.Span(42, 100, 200);
        span6 = afwDetect.Span(42, 0, 10);
        span7 = afwDetect.Span(42, 0, 200);
        span8 = afwDetect.Span(42, 0, 100);

        def assertOrder(x1, x2):
            self.assertTrue(x1 < x2)
            self.assertFalse(x2 < x1)

        assertOrder(span2, span1)
        assertOrder(span1, span3)
        assertOrder(span4, span1)
        assertOrder(span1, span5)
        assertOrder(span6, span1)
        assertOrder(span1, span7)
        self.assertFalse(span1 < span8)
        self.assertFalse(span8 < span1)


class ThresholdTestCase(unittest.TestCase):
    def testThresholdFactory(self):
        """
        Test the creation of a Threshold object

        This is a white-box test.
        -tests missing parameters
        -tests mal-formed parameters
        """
        try:
            afwDetect.createThreshold(3.4)
        except:
            self.fail("Failed to build Threshold with proper parameters")
        
        try:
            afwDetect.createThreshold(3.4, "foo bar")
        except:
            pass
        else:
            self.fail("Threhold parameters not properly validated")

        try:
            afwDetect.createThreshold(3.4, "variance")
        except:
            self.fail("Failed to build Threshold with proper parameters")

        try:
            afwDetect.createThreshold(3.4, "stdev")
        except:
            self.fail("Failed to build Threshold with proper parameters")

        try:
            afwDetect.createThreshold(3.4, "value")
        except:
            self.fail("Failed to build Threshold with proper parameters")
        
        try:
            afwDetect.createThreshold(3.4, "value", False)
        except:
            self.fail("Failed to build Threshold with VALUE, False parameters")

        try:
            afwDetect.createThreshold(0x4, "bitmask")
        except:
            self.fail("Failed to build Threshold with BITMASK parameters")
        
        try:
            afwDetect.createThreshold(5, "pixel_stdev")
        except:
            self.fail("Failed to build Threshold with PIXEL_STDEV parameters")
        
class FootprintTestCase(unittest.TestCase):
    """A test case for Footprint"""
    def setUp(self):
        self.foot = afwDetect.Footprint()

    def tearDown(self):
        del self.foot

    def testToString(self):
        y, x0, x1 = 10, 100, 101
        s = afwDetect.Span(y, x0, x1)
        self.assertEqual(s.toString(), toString(y, x0, x1))

    def testGC(self):
        """Check that Footprints are automatically garbage collected (when MemoryTestCase runs)"""
        
        f = afwDetect.Footprint()

    def testId(self):
        """Test uniqueness of IDs"""
        
        self.assertNotEqual(self.foot.getId(), afwDetect.Footprint().getId())

    def testIntersectMask(self):
        bbox = afwGeom.BoxI(afwGeom.PointI(0,0), afwGeom.ExtentI(10))
        fp = afwDetect.Footprint(bbox)
        maskBBox = afwGeom.BoxI(bbox)
        maskBBox.grow(-2)
        mask = afwImage.MaskU(maskBBox)
        innerBBox = afwGeom.BoxI(maskBBox)
        innerBBox.grow(-2)
        subMask = mask.Factory(mask, innerBBox, afwImage.PARENT)
        subMask.set(1)

        fp.intersectMask(mask)
        fpBBox = fp.getBBox()
        self.assertEqual(fpBBox.getMinX(), maskBBox.getMinX())
        self.assertEqual(fpBBox.getMinY(), maskBBox.getMinY())
        self.assertEqual(fpBBox.getMaxX(), maskBBox.getMaxX())
        self.assertEqual(fpBBox.getMaxY(), maskBBox.getMaxY())

        self.assertEqual(fp.getArea(), maskBBox.getArea() - innerBBox.getArea())


    def testAddSpans(self):
        """Add spans to a Footprint"""
        for y, x0, x1 in [(10, 100, 105), (11, 99, 104)]:
            self.foot.addSpan(y, x0, x1)

        sp = self.foot.getSpans()
        
        self.assertEqual(sp[-1].toString(), toString(y, x0, x1))

    def testBbox(self):
        """Add Spans and check bounding box"""
        foot = afwDetect.Footprint()
        for y, x0, x1 in [(10, 100, 105),
                          (11, 99, 104)]:
            foot.addSpan(y, x0, x1)

        bbox = foot.getBBox()
        self.assertEqual(bbox.getWidth(), 7)
        self.assertEqual(bbox.getHeight(), 2)
        self.assertEqual(bbox.getMinX(), 99)
        self.assertEqual(bbox.getMinY(), 10)
        self.assertEqual(bbox.getMaxX(), 105)
        self.assertEqual(bbox.getMaxY(), 11)

    def testSpanShift(self):
        """Test our ability to shift spans"""

        span = afwDetect.Span(10, 100, 105)
        foot = afwDetect.Footprint()

        foot.addSpan(span, 1, 2)

        bbox = foot.getBBox()
        self.assertEqual(bbox.getWidth(), 6)
        self.assertEqual(bbox.getHeight(), 1)
        self.assertEqual(bbox.getMinX(), 101)
        self.assertEqual(bbox.getMinY(), 12)
        #
        # Shift that span using Span.shift
        #
        foot = afwDetect.Footprint()
        span.shift(-1, -2)
        foot.addSpan(span)

        bbox = foot.getBBox()
        self.assertEqual(bbox.getWidth(), 6)
        self.assertEqual(bbox.getHeight(), 1)
        self.assertEqual(bbox.getMinX(), 99)
        self.assertEqual(bbox.getMinY(), 8)

    def testFootprintFromBBox1(self):
        """Create a rectangular Footprint"""
        x0, y0, w, h = 9, 10, 7, 4
        foot = afwDetect.Footprint(afwGeom.Box2I(afwGeom.Point2I(x0, y0), afwGeom.Extent2I(w, h)))

        bbox = foot.getBBox()

        self.assertEqual(bbox.getWidth(), w)
        self.assertEqual(bbox.getHeight(), h)
        self.assertEqual(bbox.getMinX(), x0)
        self.assertEqual(bbox.getMinY(), y0)
        self.assertEqual(bbox.getMaxX(), x0 + w - 1)
        self.assertEqual(bbox.getMaxY(), y0 + h - 1)



        if False:
            idImage = afwImage.ImageU(w, h)
            idImage.set(0)        
            foot.insertIntoImage(idImage, foot.getId(), bbox)
            ds9.mtv(idImage, frame=2)

    def testGetBBox(self):
        """Check that Footprint.getBBox() returns a copy"""
        
        x0, y0, w, h = 9, 10, 7, 4
        foot = afwDetect.Footprint(afwGeom.Box2I(afwGeom.Point2I(x0, y0), afwGeom.Extent2I(w, h)))
        bbox = foot.getBBox()

        dx, dy = 10, 20
        bbox.shift(afwGeom.Extent2I(dx, dy))

        self.assertEqual(bbox.getMinX(), x0 + dx)
        self.assertEqual(foot.getBBox().getMinX(), x0)

    def testFootprintFromCircle(self):
        """Create an elliptical Footprint"""

        ellipse = afwGeomEllipses.Ellipse(afwGeomEllipses.Axes(6, 6, 0), 
                                          afwGeom.Point2D(9,15))
        foot = afwDetect.Footprint(
                ellipse, 
                afwGeom.Box2I(afwGeom.Point2I(0, 0), afwGeom.Extent2I(20, 30)))

        idImage = afwImage.ImageU(afwGeom.Extent2I(foot.getRegion().getWidth(), foot.getRegion().getHeight()))
        idImage.set(0)
        
        foot.insertIntoImage(idImage, foot.getId())

        if False:
            ds9.mtv(idImage, frame=2)

    def testFootprintFromEllipse(self):
        """Create an elliptical Footprint"""

        cen = afwGeom.Point2D(23, 25)
        a, b, theta = 25, 15, 30
<<<<<<< HEAD
	ellipse = afwGeomEllipses.Ellipse(afwGeomEllipses.Axes(a, b, math.radians(theta)),  cen)
=======
        ellipse = afwGeomEllipses.Ellipse(afwGeomEllipses.Axes(a, b, math.radians(theta)),  cen)
>>>>>>> 39c4ddef
        foot = afwDetect.Footprint(
                ellipse, 
                afwGeom.Box2I(afwGeom.Point2I(0, 0), afwGeom.Extent2I(50, 60)))

        idImage = afwImage.ImageU(afwGeom.Extent2I(foot.getRegion().getWidth(), foot.getRegion().getHeight()))
        idImage.set(0)
        
        foot.insertIntoImage(idImage, foot.getId())

        if display:
            ds9.mtv(idImage, frame=2)
            displayUtils.drawFootprint(foot, frame=2)
            shape = foot.getShape(cen)
            shape.scale(2)              # <r^2> = 1/2 for a disk
            ds9.dot(shape, *cen, frame=2, ctype=ds9.RED)

            shape = foot.getShape()
            shape.scale(2)              # <r^2> = 1/2 for a disk
            ds9.dot(shape, *cen, frame=2, ctype=ds9.MAGENTA)

        axes = afwGeom.ellipses.Axes(foot.getShape())
        axes.scale(2)                   # <r^2> = 1/2 for a disk
        
        self.assertEqual(foot.getCentroid(), cen)
        self.assertTrue(abs(a - axes.getA()) < 0.15, "a: %g v. %g" % (a, axes.getA()))
        self.assertTrue(abs(b - axes.getB()) < 0.02, "b: %g v. %g" % (b, axes.getB()))
        self.assertTrue(abs(theta - math.degrees(axes.getTheta())) < 0.2,
                        "theta: %g v. %g" % (theta, math.degrees(axes.getTheta())))

    def testCopy(self):
        bbox = afwGeom.BoxI(afwGeom.PointI(0,2), afwGeom.PointI(5,6))

        fp = afwDetect.Footprint(bbox, bbox)

        #test copy construct
        fp2 = afwDetect.Footprint(fp)

        self.assertEqual(fp2.getBBox(), bbox)
        self.assertEqual(fp2.getRegion(), bbox)
        self.assertEqual(fp2.getArea(), bbox.getArea())
        self.assertEqual(fp2.isNormalized(), True)

        y = bbox.getMinY()
        for s in fp2.getSpans():
            self.assertEqual(s.getY(), y)
            self.assertEqual(s.getX0(), bbox.getMinX())
            self.assertEqual(s.getX1(), bbox.getMaxX())
            y+=1
        
        #test assignment
        fp3 = afwDetect.Footprint()
        fp3.assign(fp)
        self.assertEqual(fp3.getBBox(), bbox)
        self.assertEqual(fp3.getRegion(), bbox)
        self.assertEqual(fp3.getArea(), bbox.getArea())
        self.assertEqual(fp3.isNormalized(), True)

        y = bbox.getMinY()
        for s in fp3.getSpans():
            self.assertEqual(s.getY(), y)
            self.assertEqual(s.getX0(), bbox.getMinX())
            self.assertEqual(s.getX1(), bbox.getMaxX())
            y+=1


    def testGrow(self):
        """Test growing a footprint"""
        x0, y0 = 20, 20
        width, height = 20, 30
        foot1 = afwDetect.Footprint(afwGeom.Box2I(afwGeom.Point2I(x0, y0), afwGeom.Extent2I(width, height)),
                                    afwGeom.Box2I(afwGeom.Point2I(0, 0), afwGeom.Extent2I(100, 100)))
        bbox1 = foot1.getBBox()

        self.assertEqual(bbox1.getMinX(), x0)
        self.assertEqual(bbox1.getMaxX(), x0 + width - 1)
        self.assertEqual(bbox1.getWidth(), width)

        self.assertEqual(bbox1.getMinY(), y0)
        self.assertEqual(bbox1.getMaxY(), y0 + height - 1)
        self.assertEqual(bbox1.getHeight(), height)

        ngrow = 5
        for isotropic in (True, False):
            foot2 = afwDetect.growFootprint(foot1, ngrow, isotropic)
            bbox2 = foot2.getBBox()

            if False and display:
                idImage = afwImage.ImageU(width, height)
                idImage.set(0)

                i = 1
                for foot in [foot1, foot2]:
                    foot.insertIntoImage(idImage, i)
                    i += 1

                metricImage = afwImage.ImageF("foo.fits")
                ds9.mtv(metricImage, frame=1)
                ds9.mtv(idImage)

            # check bbox2
            self.assertEqual(bbox2.getMinX(), x0 - ngrow)
            self.assertEqual(bbox2.getWidth(), width + 2*ngrow)

            self.assertEqual(bbox2.getMinY(), y0 - ngrow)
            self.assertEqual(bbox2.getHeight(), height + 2*ngrow)
            # Check that region was preserved
            self.assertEqual(foot1.getRegion(), foot2.getRegion())

    def testFootprintToBBoxList(self):
        """Test footprintToBBoxList"""
        region = afwGeom.Box2I(afwGeom.Point2I(0,0), afwGeom.Extent2I(12,10))
        foot = afwDetect.Footprint(0, region)
        for y, x0, x1 in [(3, 3, 5), (3, 7, 7),
                          (4, 2, 3), (4, 5, 7),
                          (5, 2, 3), (5, 5, 8),
                          (6, 3, 5), 
                          ]:
            foot.addSpan(y, x0, x1)
        
        idImage = afwImage.ImageU(region.getDimensions())
        idImage.set(0)

        foot.insertIntoImage(idImage, 1)
        if display:
            ds9.mtv(idImage)

        idImageFromBBox = idImage.Factory(idImage, True)
        idImageFromBBox.set(0)
        bboxes = afwDetect.footprintToBBoxList(foot)
        for bbox in bboxes:
            x0, y0, x1, y1 = bbox.getMinX(), bbox.getMinY(), bbox.getMaxX(), bbox.getMaxY()

            for y in range(y0, y1 + 1):
                for x in range(x0, x1 + 1):
                    idImageFromBBox.set(x, y, 1)

            if display:
                x0 -= 0.5
                y0 -= 0.5
                x1 += 0.5
                y1 += 0.5

                ds9.line([(x0, y0), (x1, y0), (x1, y1), (x0, y1), (x0, y0)], ctype=ds9.RED)

        idImageFromBBox -= idImage      # should be blank
        stats = afwMath.makeStatistics(idImageFromBBox, afwMath.MAX)

        self.assertEqual(stats.getValue(), 0)

    def testWriteDefect(self):
        """Write a Footprint as a set of Defects"""
        region = afwGeom.Box2I(afwGeom.Point2I(0,0), afwGeom.Extent2I(12,10))
        foot = afwDetect.Footprint(0, region)
        for y, x0, x1 in [(3, 3, 5), (3, 7, 7),
                          (4, 2, 3), (4, 5, 7),
                          (5, 2, 3), (5, 5, 8),
                          (6, 3, 5), 
                          ]:
            foot.addSpan(y, x0, x1)
        
        if True:
            fd = open("/dev/null", "w")
        else:
            fd = sys.stdout
            
        afwDetectUtils.writeFootprintAsDefects(fd, foot)


    def testNormalize(self):
        """Test Footprint.normalize"""


        w, h = 12, 10
        region = afwGeom.Box2I(afwGeom.Point2I(0,0), afwGeom.Extent2I(w,h))
        im = afwImage.ImageU(afwGeom.Extent2I(w, h))
        im.set(0)
        #
        # Create a footprint;  note that these Spans overlap
        #
        for spans, box in (([(3, 5, 6),
                             (4, 7, 7), ], afwGeom.Box2I(afwGeom.Point2I(5,3), afwGeom.Point2I(7,4))),
                           ([(3, 3, 5), (3, 6, 9),
                             (4, 2, 3), (4, 5, 7), (4, 8, 8),
                             (5, 2, 3), (5, 5, 8), (5, 6, 7),
                             (6, 3, 5), 
                             ], afwGeom.Box2I(afwGeom.Point2I(2,3), afwGeom.Point2I(9,6)))
                      ):

            foot = afwDetect.Footprint(0, region)
            for y, x0, x1 in spans:
                foot.addSpan(y, x0, x1)

                for x in range(x0, x1 + 1): # also insert into im
                    im.set(x, y, 1)

            idImage = afwImage.ImageU(afwGeom.Extent2I(w, h))
            idImage.set(0)

            foot.insertIntoImage(idImage, 1)
            if display:             # overlaping pixels will be > 1
                ds9.mtv(idImage)
            #
            # Normalise the Footprint, removing overlapping spans
            #
            foot.normalize()

            idImage.set(0)
            foot.insertIntoImage(idImage, 1)
            if display:
                ds9.mtv(idImage, frame=1)

            idImage -= im

            self.assertTrue(box == foot.getBBox())
            self.assertEqual(afwMath.makeStatistics(idImage, afwMath.MAX).getValue(), 0)

    def testSetFromFootprint(self):
        """Test setting mask/image pixels from a Footprint list"""
        
        mi = afwImage.MaskedImageF(afwGeom.Extent2I(12, 8))
        im = mi.getImage()
        #
        # Objects that we should detect
        #
        self.objects = []
        self.objects += [Object(10, [(1, 4, 4), (2, 3, 5), (3, 4, 4)])]
        self.objects += [Object(20, [(5, 7, 8), (5, 10, 10), (6, 8, 9)])]
        self.objects += [Object(20, [(6, 3, 3)])]

        im.set(0)                       # clear image
        for obj in self.objects:
            obj.insert(im)

        if False and display:
            ds9.mtv(mi, frame=0)

        ds = afwDetect.FootprintSet(mi, afwDetect.Threshold(15))

        objects = ds.getFootprints()
        afwDetect.setMaskFromFootprintList(mi.getMask(), objects, 0x1)

        self.assertEqual(mi.getMask().get(4, 2), 0x0)
        self.assertEqual(mi.getMask().get(3, 6), 0x1)
        
        self.assertEqual(mi.getImage().get(3, 6), 20)
        afwDetect.setImageFromFootprintList(mi.getImage(), objects, 5.0)
        self.assertEqual(mi.getImage().get(4, 2), 10)
        self.assertEqual(mi.getImage().get(3, 6), 5)
        
        if display:
            ds9.mtv(mi, frame=1)
        #
        # Check Footprint.contains() while we are about it
        #
        self.assertTrue(objects[0].contains(afwGeom.Point2I(7, 5)))
        self.assertFalse(objects[0].contains(afwGeom.Point2I(10, 6)))
        self.assertFalse(objects[0].contains(afwGeom.Point2I(7, 6)))
        self.assertFalse(objects[0].contains(afwGeom.Point2I(4, 2)))

        self.assertTrue(objects[1].contains(afwGeom.Point2I(3, 6)))

    def testMakeFootprintSetXY0(self):
        """Test setting mask/image pixels from a Footprint list"""
        
        mi = afwImage.MaskedImageF(afwGeom.Extent2I(12, 8))
        im = mi.getImage()
        im.set(100)

        mi.setXY0(afwGeom.PointI(2, 2))
        ds = afwDetect.FootprintSet(mi, afwDetect.Threshold(1), "DETECTED")

        bitmask = mi.getMask().getPlaneBitMask("DETECTED")
        for y in range(im.getHeight()):
            for x in range(im.getWidth()):
                self.assertEqual(mi.getMask().get(x, y), bitmask)

#-=-=-=-=-=-=-=-=-=-=-=-=-=-=-=-=-=-=-=-=-=-=-=-=-=-=-=-=-=-=-=-=-=-=-=-=-=-=-=-

class FootprintSetTestCase(unittest.TestCase):
    """A test case for FootprintSet"""

    def setUp(self):
        self.ms = afwImage.MaskedImageF(afwGeom.Extent2I(12, 8))
        im = self.ms.getImage()
        #
        # Objects that we should detect
        #
        self.objects = []
        self.objects += [Object(10, [(1, 4, 4), (2, 3, 5), (3, 4, 4)])]
        self.objects += [Object(20, [(5, 7, 8), (5, 10, 10), (6, 8, 9)])]
        self.objects += [Object(20, [(6, 3, 3)])]

        self.ms.set((0, 0x0, 4.0))      # clear image; set variance
        for obj in self.objects:
            obj.insert(im)

        if False and display:
            ds9.mtv(im, frame=0)
        
    def tearDown(self):
        del self.ms

    def testGC(self):
        """Check that FootprintSets are automatically garbage collected (when MemoryTestCase runs)"""
        
        ds = afwDetect.FootprintSet(afwImage.MaskedImageF(afwGeom.Extent2I(10, 20)), afwDetect.Threshold(10))

    def testFootprints(self):
        """Check that we found the correct number of objects and that they are correct"""
        ds = afwDetect.FootprintSet(self.ms, afwDetect.Threshold(10))

        objects = ds.getFootprints()

        self.assertEqual(len(objects), len(self.objects))
        for i in range(len(objects)):
            self.assertEqual(objects[i], self.objects[i])
            
    def testFootprints2(self):
        """Check that we found the correct number of objects using FootprintSet"""
        ds = afwDetect.FootprintSet(self.ms, afwDetect.Threshold(10))

        objects = ds.getFootprints()

        self.assertEqual(len(objects), len(self.objects))
        for i in range(len(objects)):
            self.assertEqual(objects[i], self.objects[i])
            
    def testFootprints3(self):
        """Check that we found the correct number of objects using FootprintSet and PIXEL_STDEV"""
        threshold = 4.5                 # in units of sigma

        self.ms.set(2, 4, (10, 0x0, 36)) # not detected (high variance)

        y, x = self.objects[2].spans[0][0:2]
        self.ms.set(x, y, (threshold, 0x0, 1.0))

        ds = afwDetect.FootprintSet(self.ms,
                                        afwDetect.createThreshold(threshold, "pixel_stdev"), "OBJECT")

        objects = ds.getFootprints()

        self.assertEqual(len(objects), len(self.objects))
        for i in range(len(objects)):
            self.assertEqual(objects[i], self.objects[i])
            
    def testFootprintsMasks(self):
        """Check that detectionSets have the proper mask bits set"""
        ds = afwDetect.FootprintSet(self.ms, afwDetect.Threshold(10), "OBJECT")
        objects = ds.getFootprints()

        if display:
            ds9.mtv(self.ms, frame=1)

        mask = self.ms.getMask()
        for i in range(len(objects)):
            for sp in objects[i].getSpans():
                for x in range(sp.getX0(), sp.getX1() + 1):
                    self.assertEqual(mask.get(x, sp.getY()), mask.getPlaneBitMask("OBJECT"))

    def testFootprintsImageId(self):
        """Check that we can insert footprints into an Image"""
        ds = afwDetect.FootprintSet(self.ms, afwDetect.Threshold(10))
        objects = ds.getFootprints()

        idImage = afwImage.ImageU(self.ms.getDimensions())
        idImage.set(0)
        
        for foot in objects:
            foot.insertIntoImage(idImage, foot.getId())

        if False:
            ds9.mtv(idImage, frame=2)

        for i in range(len(objects)):
            for sp in objects[i].getSpans():
                for x in range(sp.getX0(), sp.getX1() + 1):
                    self.assertEqual(idImage.get(x, sp.getY()), objects[i].getId())


    def testFootprintSetImageId(self):
        """Check that we can insert a FootprintSet into an Image, setting relative IDs"""
        ds = afwDetect.FootprintSet(self.ms, afwDetect.Threshold(10))
        objects = ds.getFootprints()

        idImage = ds.insertIntoImage(True)
        if display:
            ds9.mtv(idImage, frame=2)

        for i in range(len(objects)):
            for sp in objects[i].getSpans():
                for x in range(sp.getX0(), sp.getX1() + 1):
                    self.assertEqual(idImage.get(x, sp.getY()), i + 1)

    def testFootprintsImage(self):
        """Check that we can search Images as well as MaskedImages"""
        ds = afwDetect.FootprintSet(self.ms.getImage(), afwDetect.Threshold(10))

        objects = ds.getFootprints()

        self.assertEqual(len(objects), len(self.objects))
        for i in range(len(objects)):
            self.assertEqual(objects[i], self.objects[i])
            
    def testGrow2(self):
        """Grow some more interesting shaped Footprints.  Informative with display, but no numerical tests"""
        
        ds = afwDetect.FootprintSet(self.ms, afwDetect.Threshold(10), "OBJECT")

        idImage = afwImage.ImageU(self.ms.getDimensions())
        idImage.set(0)

        i = 1
        for foot in ds.getFootprints()[0:1]:
            gfoot = afwDetect.growFootprint(foot, 3, False)
            gfoot.insertIntoImage(idImage, i)
            i += 1

        if display:
            ds9.mtv(self.ms, frame=0)
            ds9.mtv(idImage, frame=1)

    def testFootprintPeaks(self):
        """Test that we can extract the peaks from a Footprint"""
        fs = afwDetect.FootprintSet(self.ms, afwDetect.Threshold(10), "OBJECT")

        foot = fs.getFootprints()[0]

        self.assertEqual(len(foot.getPeaks()), 5)

#-=-=-=-=-=-=-=-=-=-=-=-=-=-=-=-=-=-=-=-=-=-=-=-=-=-=-=-=-=-=-=-=-=-=-=-=-=-=-=-

class MaskFootprintSetTestCase(unittest.TestCase):
    """A test case for generating FootprintSet from Masks"""

    def setUp(self):
        self.mim = afwImage.MaskedImageF(afwGeom.ExtentI(12, 8))
        #
        # Objects that we should detect
        #
        self.objects = []
        self.objects += [Object(0x2, [(1, 4, 4), (2, 3, 5), (3, 4, 4)])]
        self.objects += [Object(0x41, [(5, 7, 8), (6, 8, 8)])]
        self.objects += [Object(0x42, [(5, 10, 10)])]
        self.objects += [Object(0x82, [(6, 3, 3)])]

        self.mim.set((0, 0, 0))                 # clear image
        for obj in self.objects:
            obj.insert(self.mim.getImage())
            obj.insert(self.mim.getMask())

        if display:
            ds9.mtv(self.mim, frame=0)
        
    def tearDown(self):
        del self.mim

    def testFootprints(self):
        """Check that we found the correct number of objects using FootprintSet"""
        level = 0x2
        ds = afwDetect.FootprintSet(self.mim.getMask(), afwDetect.createThreshold(level, "bitmask"))

        objects = ds.getFootprints()

        if 0 and display:
            ds9.mtv(self.mim, frame=0)

        self.assertEqual(len(objects), len([o for o in self.objects if (o.val & level)]))

        i = 0
        for o in self.objects:
            if o.val & level:
                self.assertEqual(o, objects[i])
                i += 1
            

#-=-=-=-=-=-=-=-=-=-=-=-=-=-=-=-=-=-=-=-=-=-=-=-=-=-=-=-=-=-=-=-=-=-=-=-=-=-=-=-

class NaNFootprintSetTestCase(unittest.TestCase):
    """A test case for FootprintSet when the image contains NaNs"""

    def setUp(self):
        self.ms = afwImage.MaskedImageF(afwGeom.Extent2I(12, 8))
        im = self.ms.getImage()
        #
        # Objects that we should detect
        #
        self.objects = []
        self.objects += [Object(10, [(1, 4, 4), (2, 3, 5), (3, 4, 4)])]
        self.objects += [Object(20, [(5, 7, 8), (6, 8, 8)])]
        self.objects += [Object(20, [(5, 10, 10)])]
        self.objects += [Object(30, [(6, 3, 3)])]

        im.set(0)                       # clear image
        for obj in self.objects:
            obj.insert(im)

        self.NaN = float("NaN")
        im.set(3, 7, self.NaN)
        im.set(0, 0, self.NaN)
        im.set(8, 2, self.NaN)

        im.set(9, 6, self.NaN)          # connects the two objects with value==20 together if NaN is detected

        if False and display:
            ds9.mtv(im, frame=0)
        
    def tearDown(self):
        del self.ms

    def testFootprints(self):
        """Check that we found the correct number of objects using FootprintSet"""
        ds = afwDetect.FootprintSet(self.ms, afwDetect.Threshold(10), "DETECTED")

        objects = ds.getFootprints()

        if display:
            ds9.mtv(self.ms, frame=0)

        self.assertEqual(len(objects), len(self.objects))
        for i in range(len(objects)):
            self.assertEqual(objects[i], self.objects[i])
            
    def testGrowEmpty(self):
        """Check that growing an empty Footprint doesn't fail an assertion; #1186"""
        fp = afwDetect.Footprint()
        fp.setRegion(afwGeom.Box2I(afwGeom.Point2I(0, 0), afwGeom.Extent2I(10, 10)))
        afwDetect.growFootprint(fp, 5)

#-=-=-=-=-=-=-=-=-=-=-=-=-=-=-=-=-=-=-=-=-=-=-=-=-=-=-=-=-=-=-=-=-=-=-=-=-=-=-=-

def suite():
    """Returns a suite containing all the test cases in this module."""
    tests.init()

    suites = []
    suites += unittest.makeSuite(ThresholdTestCase)
    suites += unittest.makeSuite(SpanTestCase)
    suites += unittest.makeSuite(FootprintTestCase)
    suites += unittest.makeSuite(FootprintSetTestCase)
    suites += unittest.makeSuite(NaNFootprintSetTestCase)
    suites += unittest.makeSuite(MaskFootprintSetTestCase)
    suites += unittest.makeSuite(tests.MemoryTestCase)
    return unittest.TestSuite(suites)


def run(shouldExit=False):
    """Run the tests"""
    tests.run(suite(), shouldExit)

if __name__ == "__main__":
    run(True)<|MERGE_RESOLUTION|>--- conflicted
+++ resolved
@@ -318,11 +318,7 @@
 
         cen = afwGeom.Point2D(23, 25)
         a, b, theta = 25, 15, 30
-<<<<<<< HEAD
-	ellipse = afwGeomEllipses.Ellipse(afwGeomEllipses.Axes(a, b, math.radians(theta)),  cen)
-=======
         ellipse = afwGeomEllipses.Ellipse(afwGeomEllipses.Axes(a, b, math.radians(theta)),  cen)
->>>>>>> 39c4ddef
         foot = afwDetect.Footprint(
                 ellipse, 
                 afwGeom.Box2I(afwGeom.Point2I(0, 0), afwGeom.Extent2I(50, 60)))
