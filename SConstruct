# -*- python -*-
#
# Setup our environment
#
import glob, os.path, sys, traceback
import lsst.SConsUtils as scons

try:
    scons.ConfigureDependentProducts
except AttributeError:
    import lsst.afw.SconsUtils
    scons.ConfigureDependentProducts = lsst.afw.SconsUtils.ConfigureDependentProducts

env = scons.makeEnv(
    "afw",
    r"$HeadURL$",
    scons.ConfigureDependentProducts("afw"),
)
#
# Libraries needed to link libraries/executables
#
env.libs["afw"] += env.getlibs("boost wcslib cfitsio minuit2 gsl utils daf_base daf_data daf_persistence " +
    "pex_exceptions pex_logging pex_policy security fftw3")
if True:
    #
    # Workaround SConsUtils failure to find numpy .h files. Fixed in sconsUtils >= 3.3.2
    #
    import numpy
    env.Append(CCFLAGS = ["-I", numpy.get_include()])
#
# Build/install things
#
for d in (
    ".",
    "doc",
    "examples",
    "lib",
    "python/lsst/afw/cameraGeom",
    "python/lsst/afw/detection",
    "python/lsst/afw/display",
#    "python/lsst/afw/eigen",
    "python/lsst/afw/image",
    "python/lsst/afw/geom", 
<<<<<<< HEAD
    "python/lsst/afw/math", 
    "python/lsst/afw/coord", 
=======
    "python/lsst/afw/math",
    "python/lsst/afw/coord",
>>>>>>> f8a42182
    "tests",
):
    if d != ".":
        try:
            SConscript(os.path.join(d, "SConscript"))
        except Exception, e:
            print >> sys.stderr, "In processing file %s:" % (os.path.join(d, "SConscript"))
            print >> sys.stderr, traceback.format_exc()
    Clean(d, Glob(os.path.join(d, "*~")))
    Clean(d, Glob(os.path.join(d, "*.pyc")))

env['IgnoreFiles'] = r"(~$|\.pyc$|^\.svn$|\.o$)"

Alias("install", [
    env.Install(env['prefix'], "doc"),
    env.Install(env['prefix'], "etc"),
    env.Install(env['prefix'], "examples"),
    env.Install(env['prefix'], "include"),
    env.Install(env['prefix'], "lib"),
    env.Install(env['prefix'], "policy"),
    env.Install(env['prefix'], "python"),
    env.Install(env['prefix'], "src"),
    env.Install(env['prefix'], "tests"),
    env.InstallEups(os.path.join(env['prefix'], "ups")),
])

scons.CleanTree(r"*~ core *.so *.os *.o")
#
# Build TAGS files
#
files = scons.filesToTag()
if files:
    env.Command("TAGS", files, "etags -o $TARGET $SOURCES")

env.Declare()
env.Help("""
LSST Application Framework packages
""")<|MERGE_RESOLUTION|>--- conflicted
+++ resolved
@@ -41,13 +41,9 @@
 #    "python/lsst/afw/eigen",
     "python/lsst/afw/image",
     "python/lsst/afw/geom", 
-<<<<<<< HEAD
-    "python/lsst/afw/math", 
-    "python/lsst/afw/coord", 
-=======
     "python/lsst/afw/math",
     "python/lsst/afw/coord",
->>>>>>> f8a42182
+    "python/lsst/afw/coord", 
     "tests",
 ):
     if d != ".":
