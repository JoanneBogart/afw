// -*- lsst-c++ -*-

/* 
 * LSST Data Management System
 * Copyright 2008, 2009, 2010 LSST Corporation.
 * 
 * This product includes software developed by the
 * LSST Project (http://www.lsst.org/).
 *
 * This program is free software: you can redistribute it and/or modify
 * it under the terms of the GNU General Public License as published by
 * the Free Software Foundation, either version 3 of the License, or
 * (at your option) any later version.
 * 
 * This program is distributed in the hope that it will be useful,
 * but WITHOUT ANY WARRANTY; without even the implied warranty of
 * MERCHANTABILITY or FITNESS FOR A PARTICULAR PURPOSE.  See the
 * GNU General Public License for more details.
 * 
 * You should have received a copy of the LSST License Statement and 
 * the GNU General Public License along with this program.  If not, 
 * see <http://www.lsstcorp.org/LegalNotices/>.
 */
 
%define mathLib_DOCSTRING
"
Python interface to lsst::afw::math classes
"
%enddef

%feature("autodoc", "1");
%module(package="lsst.afw.math",docstring=mathLib_DOCSTRING) mathLib

%{
#   include "lsst/daf/base.h"
#   include "lsst/pex/logging.h"
#   include "lsst/pex/policy.h"
#   include "lsst/afw/image.h"
#   include "lsst/afw/geom.h"
#   include "lsst/afw/math.h"
<<<<<<< HEAD
#   include "lsst/afw/cameraGeom.h"
%}
=======
>>>>>>> 990e3570

#   pragma clang diagnostic ignored "-Warray-bounds" // PyTupleObject has an array declared as [1]
%}

%include "lsst/p_lsstSwig.i"


%pythoncode %{
import lsst.utils

def version(HeadURL = r"$HeadURL: svn+ssh://svn.lsstcorp.org/DMS/afw/trunk/python/lsst/afw/math/mathLib.i $"):
    """Return a version given a HeadURL string. If a different version is setup, return that too"""

    version_svn = lsst.utils.guessSvnVersion(HeadURL)

    try:
        import eups
    except ImportError:
        return version_svn
    else:
        try:
            version_eups = eups.setup("afw")
        except AttributeError:
            return version_svn

    if version_eups == version_svn:
        return version_svn
    else:
        return "%s (setup: %s)" % (version_svn, version_eups)

%}

// vectors of plain old types; template vectors of more complex types in objectVectors.i
%template(vectorF) std::vector<float>;
%template(vectorD) std::vector<double>;
%template(vectorI) std::vector<int>;
%template(vectorVectorF) std::vector<std::vector<float> >;
%template(vectorVectorD) std::vector<std::vector<double> >;
%template(vectorVectorI) std::vector<std::vector<int> >;

%import "lsst/afw/image/imageLib.i"

%lsst_exceptions();

%include "function.i"
%include "kernel.i"
%include "minimize.i"
%include "statistics.i"
%include "interpolate.i"
%include "background.i"
%include "warpExposure.i"
%include "spatialCell.i"
%include "random.i"
%include "stack.i"
%include "objectVectors.i" // must come last

%inline %{
    struct InitGsl {
        InitGsl() {
            static int first = true;

            if (first) {
                (void)gsl_set_error_handler_off();
            }
        }
    };

    InitGsl _initGsl;                   // created at import time, to initialise the GSL library
%}<|MERGE_RESOLUTION|>--- conflicted
+++ resolved
@@ -38,11 +38,7 @@
 #   include "lsst/afw/image.h"
 #   include "lsst/afw/geom.h"
 #   include "lsst/afw/math.h"
-<<<<<<< HEAD
 #   include "lsst/afw/cameraGeom.h"
-%}
-=======
->>>>>>> 990e3570
 
 #   pragma clang diagnostic ignored "-Warray-bounds" // PyTupleObject has an array declared as [1]
 %}
