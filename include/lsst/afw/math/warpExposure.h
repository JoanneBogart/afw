--- conflicted
+++ resolved
@@ -44,9 +44,10 @@
 #include "lsst/afw/math/Function.h"
 #include "lsst/afw/math/FunctionLibrary.h"
 #include "lsst/afw/math/Kernel.h"
+
+#include "lsst/afw/geom.h"
+
 #include "lsst/afw/gpu/DevicePreference.h"
-
-#include "lsst/afw/geom.h"
 
 namespace lsst {
 namespace afw {
@@ -193,7 +194,8 @@
         SeparableKernel &warpingKernel, int const interpLength=0,
         typename DestExposureT::MaskedImageT::SinglePixel padValue=
           lsst::afw::math::edgePixel<typename DestExposureT::MaskedImageT>(
-          typename lsst::afw::image::detail::image_traits<typename DestExposureT::MaskedImageT>::image_category())
+          typename lsst::afw::image::detail::image_traits<typename DestExposureT::MaskedImageT>::image_category()),
+        lsst::afw::gpu::DevicePreference devPref = lsst::afw::gpu::defaultDevicePreference
                     );
 
     template<typename DestImageT, typename SrcImageT>
@@ -203,11 +205,9 @@
         SrcImageT const &srcImage,
         lsst::afw::image::Wcs const &srcWcs,
         SeparableKernel &warpingKernel, int const interpLength=0,
-<<<<<<< HEAD
-        lsst::afw::gpu::DevicePreference devPref = lsst::afw::gpu::defaultDevicePreference);
-=======
         typename DestImageT::SinglePixel padValue=lsst::afw::math::edgePixel<DestImageT>(
-            typename lsst::afw::image::detail::image_traits<DestImageT>::image_category())
+            typename lsst::afw::image::detail::image_traits<DestImageT>::image_category()),
+        lsst::afw::gpu::DevicePreference devPref = lsst::afw::gpu::defaultDevicePreference
                  );
 
     template<typename DestImageT, typename SrcImageT>
@@ -220,7 +220,6 @@
         typename DestImageT::SinglePixel padValue=lsst::afw::math::edgePixel<DestImageT>(
             typename lsst::afw::image::detail::image_traits<DestImageT>::image_category())
                  );
->>>>>>> 8e1872d3
 
 
     template<typename DestImageT, typename SrcImageT>
@@ -234,7 +233,7 @@
         typename DestImageT::SinglePixel padValue=lsst::afw::math::edgePixel<DestImageT>(
             typename lsst::afw::image::detail::image_traits<DestImageT>::image_category())
                          );
-    
+
     namespace details {
         template <typename A, typename B>
         bool isSameObject(A const&, B const&) { return false; }
