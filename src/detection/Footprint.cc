--- conflicted
+++ resolved
@@ -41,52 +41,9 @@
 #include "lsst/afw/geom/Point.h"
 #include "lsst/utils/ieee.h"
 
-<<<<<<< HEAD
 namespace lsst {
 namespace afw {
 namespace detection {
-=======
-namespace afwMath = lsst::afw::math;
-namespace afwDetect = lsst::afw::detection;
-namespace afwGeom = lsst::afw::geom;
-namespace afwImage = lsst::afw::image;
-
-/******************************************************************************/
-/**
- * \brief Factory method for creating Threshold objects
- *
- * \return desired Threshold
- */
-afwDetect::Threshold afwDetect::createThreshold(
-    float const value,                  ///< value of threshold
-    std::string const typeStr,          ///<  string representation of a ThresholdType. This parameter is 
-                                        ///< optional. Allowed values are: "variance", "value", "stdev"
-    bool const polarity                 ///< If true detect positive objects, false for negative
-) {
-    Threshold::ThresholdType thresholdType;
-    if (typeStr.compare("value") == 0) {
-        thresholdType = Threshold::VALUE;           
-    } else if (typeStr.compare("stdev") == 0) {
-        thresholdType = Threshold::STDEV;
-    } else if (typeStr.compare("variance") == 0) {
-        thresholdType = Threshold::VARIANCE;
-    } else {
-        throw LSST_EXCEPT(lsst::pex::exceptions::InvalidParameterException,
-            (boost::format("Unsopported Threshold type: %s") % typeStr).str());
-    }    
-
-    return Threshold(value, thresholdType, polarity);
-}
-
-
-/******************************************************************************/
-/**
- * Return a string-representation of a Span
- */
-std::string afwDetect::Span::toString() const {
-    return (boost::format("%d: %d..%d") % _y % _x0 % _x1).str();
-}
->>>>>>> 246b6dd2
 
 namespace {
 /*
@@ -111,7 +68,8 @@
             return false;
         }
     };
-}
+} //end namespace
+
 /******************************************************************************/
 /**
  * Return a string-representation of a Span
@@ -122,7 +80,7 @@
 
 
 
-/************************************************************************************************************/
+/*****************************************************************************/
 /// Counter for Footprint IDs
 int Footprint::id = 0;
 
@@ -170,7 +128,6 @@
     _normalized=true;
 }
 
-<<<<<<< HEAD
 Footprint::Footprint(
     geom::ellipses::Ellipse const & ellipse, 
     geom::Box2I const & region
@@ -203,87 +160,6 @@
         while (egt(geom::Point2D(x,y)).asEigen().squaredNorm() <= 1.0 && x < maxX) 
             ++x;
         addSpan(y, start, x-1);
-=======
-/************************************************************************************************************/
-/**
- * Create an elliptical Footprint.
- */
-afwDetect::Footprint::Footprint(afwGeom::Point2I const& center, //!< The center of the circle
-                     double a,                       //!< Major axis (pixels)
-                     double b,                       //!< Minor axis (pixels)
-                     double theta,                   //!< angle of major axis from x-axis; (radians)
-                     afwImage::BBox const& region    //!< Bounding box of MaskedImage footprint
-                    )
-    : lsst::daf::data::LsstBase(typeid(this)),
-      _fid(++id),
-      _npix(0),
-      _bbox(afwImage::BBox()),
-      _region(region),
-      _normalized(false)
-{
-    int const xc = center[0];           // x-centre
-    int const yc = center[1];           // y-centre
-
-    double const c = ::cos(theta);
-    double const s = ::sin(theta);
-
-    double const c0 = a*a*s*s + b*b*c*c;
-    double const c1 = c*s*(a*a - b*b)/c0;
-    double const c2 = a*b/c0;
-
-    double const ymax = ::sqrt(c0) + 1; // max extent of ellipse in y-direction
-    //
-    // We go to quite a lot of annoying trouble to ensure that all pixels that are within or intercept
-    // the ellipse are included in the Footprint
-    //
-    double x1, x2, y;
-    for (int i = -ymax; i <= ymax; ++i) {
-        double const dy = (i > 0) ? -0.5 : 0.5;
-        y = i + dy;              // chord at top of pixel (above centre)
-        if (c0 > y*y) {
-            x1 = y*c1 - c2*std::sqrt(c0 - y*y);
-            x2 = y*c1 + c2*std::sqrt(c0 - y*y);
-        } else {
-            x1 = x2 = y*c1;
-        }
-
-        y = i - dy;                     // chord at bottom of pixel (above centre)
-        if (c0 > y*y) {
-            double tmp = y*c1 - c2*std::sqrt(c0 - y*y);
-            if (tmp < x1) {
-                x1 = tmp;
-            }
-
-            tmp = y*c1 + c2*std::sqrt(c0 - y*y);
-            if (tmp > x2) {
-                x2 = tmp;
-            }
-        }
-
-        addSpan(yc + i, xc + x1 + 0.5, xc + x2 + 0.5);
-    }
-}
-
-/**
- * Create a circular Footprint
- */
-afwDetect::Footprint::Footprint(afwImage::BCircle const& circle, //!< The center and radius of the circle
-                                afwImage::BBox const region)  //!< Bounding box of MaskedImage footprint
-    : lsst::daf::data::LsstBase(typeid(this)),
-      _fid(++id),
-      _npix(0),
-      _bbox(afwImage::BBox()),
-      _region(region),
-      _normalized(false) {
-    int const xc = circle.getCenter().getX(); // x-centre
-    int const yc = circle.getCenter().getY(); // y-centre
-    int const r2 = static_cast<int>(circle.getRadius()*circle.getRadius() + 0.5); // rounded radius^2
-    int const r = static_cast<int>(std::sqrt(static_cast<double>(r2))); // truncated radius; r*r <= r2
-
-    for (int i = -r; i <= r; i++) {
-        int hlen = static_cast<int>(std::sqrt(static_cast<double>(r2 - i*i)));
-        addSpan(yc + i, xc - hlen, xc + hlen);
->>>>>>> 246b6dd2
     }
     _normalized=true;
 }
@@ -297,12 +173,9 @@
 /**
  * Does this Footprint contain this pixel?
  */
-<<<<<<< HEAD
-bool Footprint::contains(lsst::afw::geom::Point2I const& pix ///< Pixel to check
-=======
-bool afwDetect::Footprint::contains(afwGeom::Point2I const& pix ///< Pixel to check
->>>>>>> 246b6dd2
-                        ) const
+bool Footprint::contains(
+    lsst::afw::geom::Point2I const& pix ///< Pixel to check
+) const
 {
     if (_bbox.contains(pix)) {
         for (Footprint::SpanList::const_iterator siter = _spans.begin(); siter != _spans.end(); ++siter){
@@ -617,15 +490,9 @@
 MaskT setMaskFromFootprintList(
         image::Mask<MaskT> *mask,                        ///< Mask to set
         std::vector<Footprint::Ptr> const& footprints,  ///< Footprint list specifying desired pixels
-<<<<<<< HEAD
-        MaskT const bitmask                             ///< Bitmask to OR into mask
+        MaskT const bitmask                                 ///< Bitmask to OR into mask
 ) {
     for (std::vector<Footprint::Ptr>::const_iterator fiter = footprints.begin();
-=======
-        MaskT const bitmask                                 ///< Bitmask to OR into mask
-                                               ) {
-    for (std::vector<afwDetect::Footprint::Ptr>::const_iterator fiter = footprints.begin();
->>>>>>> 246b6dd2
          fiter != footprints.end(); ++fiter) {
         (void)setMaskFromFootprint(mask, **fiter, bitmask);
     }
@@ -640,12 +507,12 @@
  * \return bitmask
  */
 template<typename MaskT>
-MaskT afwDetect::setMaskFromFootprintList(
-        afwImage::Mask<MaskT> *mask,                        ///< Mask to set
-        CONST_PTR(std::vector<Footprint::Ptr>) footprints,  ///< Footprint list specifying desired pixels
+MaskT setMaskFromFootprintList(
+        image::Mask<MaskT> *mask,                        ///< Mask to set
+        CONST_PTR(std::vector<Footprint::Ptr>) const & footprints,  ///< Footprint list specifying desired pixels
         MaskT const bitmask                                 ///< Bitmask to OR into mask
                                          ) {
-    return afwDetect::setMaskFromFootprintList(mask, *footprints, bitmask);
+    return setMaskFromFootprintList(mask, *footprints, bitmask);
 }
 
 /************************************************************************************************************/
@@ -694,7 +561,7 @@
         CONST_PTR(std::vector<Footprint::Ptr>) footprints,  ///< Footprint list specifying desired pixels
         typename ImageT::Pixel const value              ///< value to set Image to
                                                            ) {
-    return afwDetect::setImageFromFootprintList(image, *footprints, value);
+    return setImageFromFootprintList(image, *footprints, value);
 }
 
 /**
@@ -703,7 +570,7 @@
  * \return value
  */
 template<typename ImageT>
-typename ImageT::Pixel afwDetect::setImageFromFootprintList(
+typename ImageT::Pixel setImageFromFootprintList(
         ImageT *image,                                  ///< image to set
         std::vector<Footprint::Ptr> const& footprints,  ///< Footprint list specifying desired pixels
         typename ImageT::Pixel const value              ///< value to set Image to
@@ -876,13 +743,8 @@
     FootprintSet<int>::Ptr
         grownList(new FootprintSet<int>(*convolvedImage, 0.5, "", 1));
 
-<<<<<<< HEAD
-    assert (grownList->getFootprints().size() > 0);
-    Footprint::Ptr grown = *grownList->getFootprints().begin();
-=======
     assert (grownList->getFootprints()->size() > 0);
-    afwDetect::Footprint::Ptr grown = *grownList->getFootprints()->begin();
->>>>>>> 246b6dd2
+    Footprint::Ptr grown = *grownList->getFootprints()->begin();
     //
     // Fix the coordinate system to be that of foot
     //
@@ -971,19 +833,11 @@
 
     image::MaskedImage<int>::Ptr midImage(new image::MaskedImage<int>(idImage));
     // XXX Why do I need a -ve threshold when parity == false? I'm looking for pixels below ngrow
-<<<<<<< HEAD
     FootprintSet<int>::Ptr grownList(
         new FootprintSet<int>(*midImage, Threshold(-ngrow, Threshold::VALUE, false))
     );
-    assert (grownList->getFootprints().size() > 0);
-    Footprint::Ptr grown = *grownList->getFootprints().begin();
-=======
-    FootprintSet<int>::Ptr grownList(new FootprintSet<int>(*midImage,
-                                                           Threshold(-ngrow, afwDetect::Threshold::VALUE,
-                                                                     false)));
     assert (grownList->getFootprints()->size() > 0);
-    afwDetect::Footprint::Ptr grown = *grownList->getFootprints()->begin();
->>>>>>> 246b6dd2
+    Footprint::Ptr grown = *grownList->getFootprints()->begin();
     //
     // Fix the coordinate system to be that of foot
     //
@@ -1426,25 +1280,17 @@
     image::Mask<image::MaskPixel>::Ptr const& mask,
     image::MaskPixel bitMask);
 
-template
-<<<<<<< HEAD
+template 
+image::MaskPixel setMaskFromFootprintList(
+    image::Mask<image::MaskPixel> *mask,
+    CONST_PTR(std::vector<Footprint::Ptr>) const& footprints,
+    image::MaskPixel const bitmask);
+template 
 image::MaskPixel setMaskFromFootprintList(
     image::Mask<image::MaskPixel> *mask,
     std::vector<Footprint::Ptr> const& footprints,
     image::MaskPixel const bitmask);
-=======
-afwImage::MaskPixel afwDetect::setMaskFromFootprintList(
-        afwImage::Mask<afwImage::MaskPixel> *mask,
-        CONST_PTR(std::vector<afwDetect::Footprint::Ptr>) footprints,
-        afwImage::MaskPixel const bitmask);
-template
-afwImage::MaskPixel afwDetect::setMaskFromFootprintList(
-        afwImage::Mask<afwImage::MaskPixel> *mask,
-        std::vector<afwDetect::Footprint::Ptr> const& footprints,
-        afwImage::MaskPixel const bitmask);
->>>>>>> 246b6dd2
-template
-image::MaskPixel setMaskFromFootprint(
+template image::MaskPixel setMaskFromFootprint(
     image::Mask<image::MaskPixel> *mask,
     Footprint const& foot, image::MaskPixel const bitmask);
 
@@ -1454,20 +1300,16 @@
                                       Footprint const& footprint, \
                                       TYPE const value);                \
 template \
-<<<<<<< HEAD
 TYPE setImageFromFootprintList(image::Image<TYPE> *image, \
                                           std::vector<Footprint::Ptr> const& footprints, \
-=======
-TYPE afwDetect::setImageFromFootprintList(afwImage::Image<TYPE> *image, \
-                                          CONST_PTR(std::vector<afwDetect::Footprint::Ptr>) footprints, \
->>>>>>> 246b6dd2
                                           TYPE const value); \
 template \
-TYPE afwDetect::setImageFromFootprintList(afwImage::Image<TYPE> *image, \
-                                          std::vector<afwDetect::Footprint::Ptr> const& footprints, \
-                                          TYPE const value)
+TYPE setImageFromFootprintList(image::Image<TYPE> *image, \
+                                          CONST_PTR(std::vector<Footprint::Ptr>) footprints, \
+                                          TYPE const value); \
 
 INSTANTIATE(float);
+INSTANTIATE(double);
 
 }}}
 // \endcond