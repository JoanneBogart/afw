--- conflicted
+++ resolved
@@ -23,45 +23,9 @@
 namespace afw {
 namespace formatters {
 
-<<<<<<< HEAD
-template<typename DbStorage, typename ValueType>
-static void setColumn(DbStorage & db, std::string const & key, ValueType * const & value) {
-    if (value != 0) {
-        db.template setColumn<ValueType>(key, *value);
-    } else {
-        db.setColumnToNull(key);
-    }
-}
-
-static int64_t getInt64FromAny(boost::any const & val, std::string const & key) {
-    int64_t i;
-    std::type_info const & type = val.type();
-    if (type == typeid(long long)) {
-        i = boost::any_cast<long long>(val);
-    } else if (type == typeid(long)) {
-        i = boost::any_cast<long>(val);
-    } else if (type == typeid(int)) {
-        i = boost::any_cast<int>(val);
-    } else if (type == typeid(short)) {
-        i = boost::any_cast<short>(val);
-    } else if (type == typeid(signed char)) {
-        i = boost::any_cast<signed char>(val);
-    } else {
-        throw ex::Runtime(key + " property value does not correspond to a signed integral type");
-    }
-    return i;
-}
-
-
-int extractSliceId(DataProperty::PtrType const & properties) {
-    DataProperty::PtrType const & dp1 = properties->findUnique("sliceId");
-    if (!dp1) {
-        throw ex::Runtime("\"sliceId\" property not found");
-=======
 int extractSliceId(PropertySet::Ptr const & properties) {
     if (properties->isArray("sliceId")) {
         throw LSST_EXCEPT(ex::RuntimeErrorException, "\"sliceId\" property has multiple values");
->>>>>>> 83ae87f6
     }
     int sliceId = properties->getAsInt("sliceId");
     if (sliceId < 0) {
